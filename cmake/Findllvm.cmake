# Copyright (c) 2014 Andrew Kelley
# This file is MIT licensed.
# See http://opensource.org/licenses/MIT

<<<<<<< HEAD

# - Try to find LLVM
# Once done this will define
# LLVM_FOUND - found LLVM, and all necessary libraries
# LLVM_LIBRARY_DIRS - the directories where llvm libraries live
# LLVM_LIBRARIES - the libraries llvm needs to link against
# LLVM_INCLUDE_DIRS - the directories where the llvm headers live
#
# Variables used by the module, overridable on the commandline:
# LLVM_CONFIG_EXE - path to llvm-config, if specified, everything else is implicit; cmake will attempt to find this
# LLVM_BASE_INCLUDE_DIR - path(s) to llvm include directory(s)
# LLVM_C_INCLUDE_DIR - path(s) to llvm-c include directory(s)
# LLVM_LIBRARY_DIR - path(s) to llvm library directories
# LLVM_BASE_LIBRARY - list of llvm libraries to link against
# LLVM_SYSTEM_LIBRARY - list of system libraries to link against, required by llvm
#

=======
# LLVM_FOUND
# LLVM_INCLUDE_DIR
# LLVM_LIBRARIES
# LLVM_LIBDIRS

find_program(LLVM_CONFIG_EXE NAMES llvm-config llvm-config-3.7)
>>>>>>> e5982e44

find_program(LLVM_CONFIG_EXE NAMES llvm-config llvm-config-3.7 DOC "Path to llvm-config for LLVM; if specified, many of the other llvm-related vars are implicit")


#NOTE: TODO: find this with llvm-config??
find_path(LLVM_BASE_INCLUDE_DIR NAMES llvm/IR/IRBuilder.h PATHS /usr/include/llvm-3.7/ DOC "List of directories to add to the include path for LLVM")
find_path(LLVM_C_INCLUDE_DIR NAMES llvm-c/Core.h PATHS /usr/include/llvm-c-3.7/ DOC "List of directories to add to the include path for LLVM-C library")
mark_as_advanced(LLVM_BASE_INCLUDE_DIR LLVM_C_INCLUDE_DIR)

set(LLVM_INCLUDE_DIRS ${LLVM_C_INCLUDE_DIR} ${LLVM_BASE_INCLUDE_DIR})

#NOTE: TODO: Why do we not have a separate LLVM_C_LIBRARY? 
if(NOT LLVM_BASE_LIBRARY)
  execute_process(
      COMMAND ${LLVM_CONFIG_EXE} --libs
      OUTPUT_VARIABLE LLVM_LIBRARIES_COMPUTED
      OUTPUT_STRIP_TRAILING_WHITESPACE)
  set(LLVM_BASE_LIBRARY "${LLVM_LIBRARIES_COMPUTED}" CACHE STRING "List of LLVM libraries to use when linking against LLVM")
  mark_as_advanced(LLVM_BASE_LIBRARY)
endif()

if(NOT LLVM_SYSTEM_LIBRARY)
  execute_process(
      COMMAND ${LLVM_CONFIG_EXE} --system-libs
      OUTPUT_VARIABLE LLVM_SYSTEM_LIBS_COMPUTED
      OUTPUT_STRIP_TRAILING_WHITESPACE)
  set(LLVM_SYSTEM_LIBRARY "${LLVM_SYSTEM_LIBS_COMPUTED}" CACHE STRING "List of system libraries to use when linking against LLVM")
  mark_as_advanced(LLVM_SYSTEM_LIBRARY)
endif()

if(NOT LLVM_LIBRARY_DIR)
  execute_process(
      COMMAND ${LLVM_CONFIG_EXE} --libdir
      OUTPUT_VARIABLE LLVM_LIBDIRS_COMPUTED
      OUTPUT_STRIP_TRAILING_WHITESPACE)
  set(LLVM_LIBRARY_DIR "${LLVM_LIBDIRS_COMPUTED}" CACHE PATH "List of directories where the LLVM libraries live")
  mark_as_advanced(LLVM_LIBRARY_DIR)
endif()



<<<<<<< HEAD


include(FindPackageHandleStandardArgs)
find_package_handle_standard_args(llvm
  REQUIRED_VARS LLVM_LIBRARY_DIR LLVM_BASE_LIBRARY LLVM_SYSTEM_LIBRARY LLVM_BASE_INCLUDE_DIR LLVM_C_INCLUDE_DIR
  FAIL_MESSAGE DEFAULT_MSG)


if(LLVM_FOUND)
  set(LLVM_LIBRARY_DIRS ${LLVM_LIBRARY_DIR})
  set(LLVM_LIBRARIES ${LLVM_SYSTEM_LIBRARY} ${LLVM_BASE_LIBRARY})
  set(LLVM_INCLUDE_DIRS ${LLVM_INCLUDE_DIR})
endif()
=======
execute_process(
    COMMAND ${LLVM_CONFIG_EXE} --includedir
    OUTPUT_VARIABLE LLVM_INCLUDE_DIR
    OUTPUT_STRIP_TRAILING_WHITESPACE)


set(LLVM_LIBRARIES ${LLVM_LIBRARIES} ${LLVM_SYSTEM_LIBS})


include(FindPackageHandleStandardArgs)
find_package_handle_standard_args(LLVM DEFAULT_MSG LLVM_LIBRARIES LLVM_INCLUDE_DIR)

mark_as_advanced(LLVM_INCLUDE_DIR LLVM_LIBRARIES LLVM_LIBDIRS)
>>>>>>> e5982e44
<|MERGE_RESOLUTION|>--- conflicted
+++ resolved
@@ -2,7 +2,6 @@
 # This file is MIT licensed.
 # See http://opensource.org/licenses/MIT
 
-<<<<<<< HEAD
 
 # - Try to find LLVM
 # Once done this will define
@@ -20,24 +19,24 @@
 # LLVM_SYSTEM_LIBRARY - list of system libraries to link against, required by llvm
 #
 
-=======
-# LLVM_FOUND
-# LLVM_INCLUDE_DIR
-# LLVM_LIBRARIES
-# LLVM_LIBDIRS
-
-find_program(LLVM_CONFIG_EXE NAMES llvm-config llvm-config-3.7)
->>>>>>> e5982e44
 
 find_program(LLVM_CONFIG_EXE NAMES llvm-config llvm-config-3.7 DOC "Path to llvm-config for LLVM; if specified, many of the other llvm-related vars are implicit")
 
 
 #NOTE: TODO: find this with llvm-config??
-find_path(LLVM_BASE_INCLUDE_DIR NAMES llvm/IR/IRBuilder.h PATHS /usr/include/llvm-3.7/ DOC "List of directories to add to the include path for LLVM")
-find_path(LLVM_C_INCLUDE_DIR NAMES llvm-c/Core.h PATHS /usr/include/llvm-c-3.7/ DOC "List of directories to add to the include path for LLVM-C library")
+find_path(LLVM_INCLUDE_DIR NAMES llvm-c/Core.h PATHS /usr/include/llvm-c-3.7/ DOC "List of directories to add to the include path for LLVM library")
 mark_as_advanced(LLVM_BASE_INCLUDE_DIR LLVM_C_INCLUDE_DIR)
 
-set(LLVM_INCLUDE_DIRS ${LLVM_C_INCLUDE_DIR} ${LLVM_BASE_INCLUDE_DIR})
+set(LLVM_LIBRARIES ${LLVM_LIBRARIES} ${LLVM_SYSTEM_LIBS})
+if(NOT LLVM_INCLUDE_DIR)
+  execute_process(
+      COMMAND ${LLVM_CONFIG_EXE} --includedir
+      OUTPUT_VARIABLE LLVM_INCLUDE_DIR_COMPUTED
+      OUTPUT_STRIP_TRAILING_WHITESPACE)
+  set(LLVM_INCLUDE_DIR_COMPUTED "${LLVM_INCLUDE_DIR_COMPUTED}" CACHE STRING "List of LLVM libraries to use when linking against LLVM")
+  mark_as_advanced(LLVM_INCLUDE_DIR)
+endif()
+
 
 #NOTE: TODO: Why do we not have a separate LLVM_C_LIBRARY? 
 if(NOT LLVM_BASE_LIBRARY)
@@ -69,12 +68,11 @@
 
 
 
-<<<<<<< HEAD
 
 
 include(FindPackageHandleStandardArgs)
 find_package_handle_standard_args(llvm
-  REQUIRED_VARS LLVM_LIBRARY_DIR LLVM_BASE_LIBRARY LLVM_SYSTEM_LIBRARY LLVM_BASE_INCLUDE_DIR LLVM_C_INCLUDE_DIR
+  REQUIRED_VARS LLVM_LIBRARY_DIR LLVM_BASE_LIBRARY LLVM_SYSTEM_LIBRARY LLVM_INCLUDE_DIR
   FAIL_MESSAGE DEFAULT_MSG)
 
 
@@ -82,19 +80,4 @@
   set(LLVM_LIBRARY_DIRS ${LLVM_LIBRARY_DIR})
   set(LLVM_LIBRARIES ${LLVM_SYSTEM_LIBRARY} ${LLVM_BASE_LIBRARY})
   set(LLVM_INCLUDE_DIRS ${LLVM_INCLUDE_DIR})
-endif()
-=======
-execute_process(
-    COMMAND ${LLVM_CONFIG_EXE} --includedir
-    OUTPUT_VARIABLE LLVM_INCLUDE_DIR
-    OUTPUT_STRIP_TRAILING_WHITESPACE)
-
-
-set(LLVM_LIBRARIES ${LLVM_LIBRARIES} ${LLVM_SYSTEM_LIBS})
-
-
-include(FindPackageHandleStandardArgs)
-find_package_handle_standard_args(LLVM DEFAULT_MSG LLVM_LIBRARIES LLVM_INCLUDE_DIR)
-
-mark_as_advanced(LLVM_INCLUDE_DIR LLVM_LIBRARIES LLVM_LIBDIRS)
->>>>>>> e5982e44
+endif()